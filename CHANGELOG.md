## v1.5.0.0 [unreleased]

### Features

1.  [#3233](https://github.com/influxdata/chronograf/pull/3233): Add default retention policy field as option in source configuration for use in querying hosts from Host List page & Host pages

### UI Improvements

1.  [#3204](https://github.com/influxdata/chronograf/pull/3204): Notify user when a dashboard cell is added, removed, or cloned
1.  [#3215](https://github.com/influxdata/chronograf/pull/3215): Fix Template Variables Control Bar to top of dashboard page
1.  [#3214](https://github.com/influxdata/chronograf/pull/3214): Remove extra click when creating dashboard cell
1.  [#3256](https://github.com/influxdata/chronograf/pull/3256): Reduce font sizes in dashboards for increased space efficiency

### Bug Fixes

1.  [#3252](https://github.com/influxdata/chronograf/pull/3252): Allows users to select tickscript editor with mouse
<<<<<<< HEAD
1.  [#3284](https://github.com/influxdata/chronograf/pull/3284): Fix logout when using basepath & simplify basepath usage (deprecates `PREFIX_ROUTES`)
=======
1.  [#3279](https://github.com/influxdata/chronograf/pull/3279): Change color when value is equal to or greater than threshold value
1.  [#3281](https://github.com/influxdata/chronograf/pull/3281): Fix base path for kapacitor logs
>>>>>>> 15c152a8

## v1.4.4.1 [2018-04-16]

### Bug Fixes

1.  [#3211](https://github.com/influxdata/chronograf/pull/3211): Snapshot all db struct types in migration files

## v1.4.4.0 [2018-04-13]

### Features

1.  [#2526](https://github.com/influxdata/chronograf/pull/2526): Add support for RS256/JWKS verification, support for id_token parsing (as in ADFS)
1.  [#3060](https://github.com/influxdata/chronograf/pull/3060): Add ability to set a color palette for Line, Stacked, Step-Plot, and Bar graphs
1.  [#3103](https://github.com/influxdata/chronograf/pull/3103): Add ability to clone dashboards
1.  [#3184](https://github.com/influxdata/chronograf/pull/3184): Add ability to clone cells
1.  [#3080](https://github.com/influxdata/chronograf/pull/3080): Add tabular data visualization option with features
1.  [#3120](https://github.com/influxdata/chronograf/pull/3120): Change :interval: to represent a raw influxql duration value
1.  [#2832](https://github.com/influxdata/chronograf/pull/2832): Add paginated measurements API to server
1.  [#3148](https://github.com/influxdata/chronograf/pull/3148): Data explorer measurements can be toggled open

### UI Improvements

1.  [#3088](https://github.com/influxdata/chronograf/pull/3088): New dashboard cells appear at bottom of layout and assume the size of the most common cell
1.  [#3096](https://github.com/influxdata/chronograf/pull/3096): Standardize delete confirmation interactions
1.  [#3096](https://github.com/influxdata/chronograf/pull/3096): Standardize save & cancel interactions
1.  [#3116](https://github.com/influxdata/chronograf/pull/3116): Improve cell renaming

### Bug Fixes

1.  [#3094](https://github.com/influxdata/chronograf/pull/3094): Always save template variables on first edit
1.  [#3104](https://github.com/influxdata/chronograf/pull/3104): Query annotations at auto-refresh interval
1.  [#3109](https://github.com/influxdata/chronograf/pull/3109): Display link to configure Kapacitor on Alerts Page if no configured kapacitor.
1.  [#3111](https://github.com/influxdata/chronograf/pull/3111): Fix saving of new TICKscripts
1.  [#3130](https://github.com/influxdata/chronograf/pull/3130): Fix appearance of cell Y-Axis titles
1.  [#3129](https://github.com/influxdata/chronograf/pull/3129): Only add stateChangesOnly to new rules
1.  [#3131](https://github.com/influxdata/chronograf/pull/3131): Fix 500s when deleting organizations
1.  [#3137](https://github.com/influxdata/chronograf/pull/3137): Fixes issues with providing regexp in query
1.  [#3144](https://github.com/influxdata/chronograf/pull/3144): Ensure correct basepath prefix in URL pathname when passing InfluxQL query param to Data Explorer
1.  [#3128](https://github.com/influxdata/chronograf/pull/3128): Fix type error bug in Kapacitor Alert Config page and persist deleting of team and recipient in OpsGenieConfig
1.  [#3149](https://github.com/influxdata/chronograf/pull/3149): Fixes errors caused by switching query tabs in CEO
1.  [#3162](https://github.com/influxdata/chronograf/pull/3162): Only send threshold value to parent on blur
1.  [#3168](https://github.com/influxdata/chronograf/pull/3168): Require that emails on GitHub & Generic OAuth2 principals be verified & primary, if those fields are provided
1.  [#3182](https://github.com/influxdata/chronograf/pull/3182): Send notification when rp creation returns a failure
1.  [#3181](https://github.com/influxdata/chronograf/pull/3181): Show valid time in custom time range when now is selected
1.  [#3179](https://github.com/influxdata/chronograf/pull/3179): Default to zero for gauges
1.  [#3237](https://github.com/influxdata/chronograf/pull/3237): Fixes now() time parsing when requesting annotations

## v1.4.3.1 [2018-04-02]

### Bug Fixes

1.  [#3107](https://github.com/influxdata/chronograf/pull/3107): Fixes template variable editing not allowing saving
1.  [#3094](https://github.com/influxdata/chronograf/pull/3094): Save template variables on first edit
1.  [#3101](https://github.com/influxdata/chronograf/pull/3101): Fix template variables not loading all values

## v1.4.3.0 [2018-03-28]

### Features

1.  [#2973](https://github.com/influxdata/chronograf/pull/2973): Add unsafe SSL to Kapacitor UI configuration
1.  [#3047](https://github.com/influxdata/chronograf/pull/3047): Add server flag to grant SuperAdmin status to users authenticating from a specific Auth0 Organization

### UI Improvements

1.  [#2910](https://github.com/influxdata/chronograf/pull/2910): Redesign system notifications

### Bug Fixes

1.  [#2911](https://github.com/influxdata/chronograf/pull/2911): Fix Heroku OAuth
1.  [#2953](https://github.com/influxdata/chronograf/pull/2953): Fix error reporting in DataExplorer
1.  [#2947](https://github.com/influxdata/chronograf/pull/2947): Fix Okta oauth2 provider support
1.  [#2866](https://github.com/influxdata/chronograf/pull/2866): Change hover text on delete mappings confirmation button to 'Delete'
1.  [#2919](https://github.com/influxdata/chronograf/pull/2919): Automatically add graph type 'line' to any graph missing a type
1.  [#2970](https://github.com/influxdata/chronograf/pull/2970): Fix hanging browser on docker host dashboard
1.  [#3006](https://github.com/influxdata/chronograf/pull/3006): Fix Kapacitor Rules task enabled checkboxes to only toggle exactly as clicked
1.  [#3048](https://github.com/influxdata/chronograf/pull/3048): Prevent Multi-Select Dropdown in InfluxDB Admin Users and Roles tabs from losing selection state
1.  [#3073](https://github.com/influxdata/chronograf/pull/3073): Fix Delete button in All Users admin page
1.  [#3068](https://github.com/influxdata/chronograf/pull/3068): Fix intermittent missing fill from graphs
1.  [#3087](https://github.com/influxdata/chronograf/pull/3087): Exit annotation edit mode when user navigates away from dashboard
1.  [#3079](https://github.com/influxdata/chronograf/pull/3082): Support custom time range in annotations api wrapper
1.  [#3068](https://github.com/influxdata/chronograf/pull/3068): Fix intermittent missing fill from graphs
1.  [#3079](https://github.com/influxdata/chronograf/pull/3082): Support custom time range in annotations api wrapper
1.  [#3087](https://github.com/influxdata/chronograf/pull/3087): Exit annotation edit mode when user navigates away from dashboard
1.  [#3073](https://github.com/influxdata/chronograf/pull/3073): Fix Delete button in All Users admin page

## v1.4.2.3 [2018-03-08]

## v1.4.2.2 [2018-03-07]

### Bug Fixes

1.  [#2859](https://github.com/influxdata/chronograf/pull/2859): Enable Mappings save button when valid
1.  [#2933](https://github.com/influxdata/chronograf/pull/2933): Include url in Kapacitor connection creation requests

## v1.4.2.1 [2018-02-28]

### Features

1.  [#2837](https://github.com/influxdata/chronograf/pull/2837): Prevent execution of queries in cells that are not in view on the dashboard page
1.  [#2829](https://github.com/influxdata/chronograf/pull/2829): Add an optional persistent legend which can toggle series visibility to dashboard cells
1.  [#2846](https://github.com/influxdata/chronograf/pull/2846): Allow user to annotate graphs via UI or API

### UI Improvements

1.  [#2848](https://github.com/influxdata/chronograf/pull/2848): Add ability to set a prefix and suffix on Single Stat and Gauge cell types
1.  [#2831](https://github.com/influxdata/chronograf/pull/2831): Rename 'Create Alerts' page to 'Manage Tasks'; Redesign page to improve clarity of purpose

### Bug Fixes

1.  [#2821](https://github.com/influxdata/chronograf/pull/2821): Save only selected template variable values into dashboards for non csv template variables
1.  [#2842](https://github.com/influxdata/chronograf/pull/2842): Use Generic APIKey for Oauth2 group lookup
1.  [#2850](https://github.com/influxdata/chronograf/pull/2850): Fix bug in which resizing any cell in a dashboard causes a Gauge cell to resize
1.  [#2886](https://github.com/influxdata/chronograf/pull/2886): Don't sort Single Stat & Gauge thresholds when editing threshold values
1.  [#2851](https://github.com/influxdata/chronograf/pull/2851): Maintain y axis labels in dashboard cells
1.  [#2819](https://github.com/influxdata/chronograf/pull/2819): Deprecate --new-sources in CLI

## v1.4.1.3 [2018-02-14]

### Bug Fixes

1.  [#2818](https://github.com/influxdata/chronograf/pull/2818): Allow self-signed certificates for Enterprise InfluxDB Meta nodes

## v1.4.1.2 [2018-02-13]

### Bug Fixes

1.  [9321336](https://github.com/influxdata/chronograf/commit/9321336): Respect basepath when fetching server api routes
1.  [#2812](https://github.com/influxdata/chronograf/pull/2812): Set default tempVar :interval: with data explorer csv download call.
1.  [#2811](https://github.com/influxdata/chronograf/pull/2811): Display series with value of 0 in a cell legend

## v1.4.1.1 [2018-02-12]

### Features

1.  [#2409](https://github.com/influxdata/chronograf/pull/2409): Allow multiple event handlers per rule
1.  [#2709](https://github.com/influxdata/chronograf/pull/2709): Add "send test alert" button to test kapacitor alert configurations
1.  [#2708](https://github.com/influxdata/chronograf/pull/2708): Link to kapacitor config panel from alert rule builder
1.  [#2722](https://github.com/influxdata/chronograf/pull/2722): Add auto refresh widget to hosts list page
1.  [#2784](https://github.com/influxdata/chronograf/pull/2784): Update go from 1.9.3 to 1.9.4
1.  [#2765](https://github.com/influxdata/chronograf/pull/2765): Update to go 1.9.3 and node 6.12.3 for releases
1.  [#2777](https://github.com/influxdata/chronograf/pull/2777): Allow user to delete themselves
1.  [#2703](https://github.com/influxdata/chronograf/pull/2703): Add All Users page, visible only to super admins
1.  [#2781](https://github.com/influxdata/chronograf/pull/2781): Introduce chronoctl binary for user CRUD operations
1.  [#2699](https://github.com/influxdata/chronograf/pull/2699): Introduce Mappings to allow control over new user organization assignments

### UI Improvements

1.  [#2698](https://github.com/influxdata/chronograf/pull/2698): Clarify terminology surrounding InfluxDB & Kapacitor connections
1.  [#2746](https://github.com/influxdata/chronograf/pull/2746): Separate saving TICKscript from exiting editor page
1.  [#2774](https://github.com/influxdata/chronograf/pull/2774): Enable Save (⌘ + Enter) and Cancel (Escape) hotkeys in Cell Editor Overlay
1.  [#2788](https://github.com/influxdata/chronograf/pull/2788): Enable customization of Single Stat "Base Color"

### Bug Fixes

1.  [#2684](https://github.com/influxdata/chronograf/pull/2684): Fix TICKscript Sensu alerts when no group by tags selected
1.  [#2756](https://github.com/influxdata/chronograf/pull/2756): Display 200 most-recent TICKscript log messages; prevent overlapping
1.  [#2757](https://github.com/influxdata/chronograf/pull/2757): Add "TO" to kapacitor SMTP config; improve config update error messages
1.  [#2761](https://github.com/influxdata/chronograf/pull/2761): Remove cli options from sysvinit service file
1.  [#2735](https://github.com/influxdata/chronograf/pull/2735): Remove cli options from systemd service file
1.  [#2788](https://github.com/influxdata/chronograf/pull/2788): Fix disappearance of text in Single Stat graphs during editing
1.  [#2780](https://github.com/influxdata/chronograf/pull/2780): Redirect to Alerts page after saving Alert Rule

## v1.4.0.1 [2018-1-9]

### Features

1.  [#2690](https://github.com/influxdata/chronograf/pull/2690): Add separate CLI flag for canned sources, kapacitors, dashboards, and organizations
1.  [#2672](https://github.com/influxdata/chronograf/pull/2672): Add telegraf interval configuration

### Bug Fixes

1.  [#2689](https://github.com/influxdata/chronograf/pull/2689): Allow insecure (self-signed) certificates for kapacitor and influxdb
1.  [#2664](https://github.com/influxdata/chronograf/pull/2664): Fix positioning of custom time indicator

## v1.4.0.0 [2017-12-22]

### UI Improvements

1.  [#2652](https://github.com/influxdata/chronograf/pull/2652): Add page header with instructional copy when adding initial source for consistency and clearer UX

### Bug Fixes

1.  [#2652](https://github.com/influxdata/chronograf/pull/2652): Make page render successfully when attempting to edit a source
1.  [#2664](https://github.com/influxdata/chronograf/pull/2664): Fix CustomTimeIndicator positioning
1.  [#2687](https://github.com/influxdata/chronograf/pull/2687): Remove series with "no value" from legend

## v1.4.0.0-rc2 [2017-12-21]

### UI Improvements

1.  [#2632](https://github.com/influxdata/chronograf/pull/2632): Tell user which organization they switched into and what role they have whenever they switch, including on Source Page

### Bug Fixes

1.  [#2639](https://github.com/influxdata/chronograf/pull/2639): Prevent SuperAdmin from modifying their own status
1.  [#2632](https://github.com/influxdata/chronograf/pull/2632): Give SuperAdmin DefaultRole when switching to organization where they have no role
1.  [#2642](https://github.com/influxdata/chronograf/pull/2642): Fix DE query config on first run

## v1.4.0.0-rc1 [2017-12-19]

### Features

1.  [#2593](https://github.com/influxdata/chronograf/pull/2593): Add option to use files for dashboards, organizations, data sources, and kapacitors
1.  [#2604](https://github.com/influxdata/chronograf/pull/2604): After chronograf version upgrade, backup database is created in ./backups

### UI Improvements

1.  [#2492](https://github.com/influxdata/chronograf/pull/2492): Cleanup style on login page with multiple OAuth2 providers

### Bug Fixes

1.  [#2502](https://github.com/influxdata/chronograf/pull/2502): Fix stale source data after updating or creating
1.  [#2616](https://github.com/influxdata/chronograf/pull/2616): Fix cell editing so query data choices are kept when updating a cell
1.  [#2612](https://github.com/influxdata/chronograf/pull/2612): Allow days as a valid duration value

## v1.4.0.0-beta2 [2017-12-14]

### UI Improvements

1.  [#2502](https://github.com/influxdata/chronograf/pull/2502): Fix cursor flashing between default and pointer
1.  [#2598](https://github.com/influxdata/chronograf/pull/2598): Allow appendage of a suffix to single stat visualizations
1.  [#2598](https://github.com/influxdata/chronograf/pull/2598): Allow optional colorization of text instead of background on single stat visualizations

### Bug Fixes

1.  [#2528](https://github.com/influxdata/chronograf/pull/2528): Fix template rendering to ignore template if not in query
1.  [#2563](https://github.com/influxdata/chronograf/pull/2563): Fix graph inversion if user input y-axis min greater than max

## v1.4.0.0-beta1 [2017-12-07]

### Features

1.  [#2506](https://github.com/influxdata/chronograf/pull/2506): Add support for multiple organizations, multiple users with role-based access control, and private instances
1.  [#2188](https://github.com/influxdata/chronograf/pull/2188): Add Kapacitor logs to the TICKscript editor
1.  [#2385](https://github.com/influxdata/chronograf/pull/2385): Add time shift feature to DataExplorer and Dashboards
1.  [#2426](https://github.com/influxdata/chronograf/pull/2426): Add auto group by time to Data Explorer
1.  [#2479](https://github.com/influxdata/chronograf/pull/2479): Support authentication for Enterprise Meta Nodes
1.  [#2456](https://github.com/influxdata/chronograf/pull/2456): Add boolean thresholds for kapacitor threshold alerts
1.  [#2460](https://github.com/influxdata/chronograf/pull/2460): Update kapacitor alerts to cast to float before sending to influx
1.  [#2400](https://github.com/influxdata/chronograf/pull/2400): Allow override of generic oauth2 keys for email

### UI Improvements

1.  [#2410](https://github.com/influxdata/chronograf/pull/2410): Introduce customizable Gauge visualization type for dashboard cells
1.  [#2427](https://github.com/influxdata/chronograf/pull/2427): Improve performance of Hosts, Alert History, and TICKscript logging pages when there are many items to display
1.  [#2384](https://github.com/influxdata/chronograf/pull/2384): Add filtering by name to Dashboard index page
1.  [#2477](https://github.com/influxdata/chronograf/pull/2477): Improve performance of hoverline rendering

### Bug Fixes

1.  [#2449](https://github.com/influxdata/chronograf/pull/2449): Fix .jsdep step fails when LDFLAGS is exported
1.  [#2157](https://github.com/influxdata/chronograf/pull/2157): Fix logscale producing console errors when only one point in graph
1.  [#2158](https://github.com/influxdata/chronograf/pull/2158): Fix 'Cannot connect to source' false error flag on Dashboard page
1.  [#2167](https://github.com/influxdata/chronograf/pull/2167): Add fractions of seconds to time field in csv export
1.  [#2087](https://github.com/influxdata/chronograf/pull/2087): Fix Chronograf requiring Telegraf's CPU and system plugins to ensure that all Apps appear on the HOST LIST page.
1.  [#2222](https://github.com/influxdata/chronograf/pull/2222): Fix template variables in dashboard query building.
1.  [#2291](https://github.com/influxdata/chronograf/pull/2291): Fix several kapacitor alert creation panics.
1.  [#2303](https://github.com/influxdata/chronograf/pull/2303): Add shadow-utils to RPM release packages
1.  [#2292](https://github.com/influxdata/chronograf/pull/2292): Source extra command line options from defaults file
1.  [#2327](https://github.com/influxdata/chronograf/pull/2327): After CREATE/DELETE queries, refresh list of databases in Data Explorer
1.  [#2327](https://github.com/influxdata/chronograf/pull/2327): Visualize CREATE/DELETE queries with Table view in Data Explorer
1.  [#2329](https://github.com/influxdata/chronograf/pull/2329): Include tag values alongside measurement name in Data Explorer result tabs
1.  [#2410](https://github.com/influxdata/chronograf/pull/2410): Redesign cell display options panel
1.  [#2386](https://github.com/influxdata/chronograf/pull/2386): Fix queries that include regex, numbers and wildcard
1.  [#2398](https://github.com/influxdata/chronograf/pull/2398): Fix apps on hosts page from parsing tags with null values
1.  [#2408](https://github.com/influxdata/chronograf/pull/2408): Fix updated Dashboard names not updating dashboard list
1.  [#2444](https://github.com/influxdata/chronograf/pull/2444): Fix create dashboard button
1.  [#2416](https://github.com/influxdata/chronograf/pull/2416): Fix default y-axis labels not displaying properly
1.  [#2423](https://github.com/influxdata/chronograf/pull/2423): Gracefully scale Template Variables Manager overlay on smaller displays
1.  [#2426](https://github.com/influxdata/chronograf/pull/2426): Fix Influx Enterprise users from deletion in race condition
1.  [#2467](https://github.com/influxdata/chronograf/pull/2467): Fix oauth2 logout link not having basepath
1.  [#2466](https://github.com/influxdata/chronograf/pull/2466): Fix supplying a role link to sources that do not have a metaURL
1.  [#2477](https://github.com/influxdata/chronograf/pull/2477): Fix hoverline intermittently not rendering
1.  [#2483](https://github.com/influxdata/chronograf/pull/2483): Update MySQL pre-canned dashboard to have query derivative correctly

### Features

1.  [#2188](https://github.com/influxdata/chronograf/pull/2188): Add Kapacitor logs to the TICKscript editor
1.  [#2384](https://github.com/influxdata/chronograf/pull/2384): Add filtering by name to Dashboard index page
1.  [#2385](https://github.com/influxdata/chronograf/pull/2385): Add time shift feature to DataExplorer and Dashboards
1.  [#2400](https://github.com/influxdata/chronograf/pull/2400): Allow override of generic oauth2 keys for email
1.  [#2426](https://github.com/influxdata/chronograf/pull/2426): Add auto group by time to Data Explorer
1.  [#2456](https://github.com/influxdata/chronograf/pull/2456): Add boolean thresholds for kapacitor threshold alerts
1.  [#2460](https://github.com/influxdata/chronograf/pull/2460): Update kapacitor alerts to cast to float before sending to influx
1.  [#2479](https://github.com/influxdata/chronograf/pull/2479): Support authentication for Enterprise Meta Nodes
1.  [#2477](https://github.com/influxdata/chronograf/pull/2477): Improve performance of hoverline rendering

### UI Improvements

## v1.3.10.0 [2017-10-24]

### Bug Fixes

1.  [#2095](https://github.com/influxdata/chronograf/pull/2095): Improve the copy in the retention policy edit page
1.  [#2122](https://github.com/influxdata/chronograf/pull/2122): Fix 'Could not connect to source' bug on source creation with unsafe-ssl
1.  [#2093](https://github.com/influxdata/chronograf/pull/2093): Fix when exporting `SHOW DATABASES` CSV has bad data
1.  [#2098](https://github.com/influxdata/chronograf/pull/2098): Fix not-equal-to highlighting in Kapacitor Rule Builder
1.  [#2130](https://github.com/influxdata/chronograf/pull/2130): Fix undescriptive error messages for database and retention policy creation
1.  [#2135](https://github.com/influxdata/chronograf/pull/2135): Fix drag and drop cancel button when writing data in the data explorer
1.  [#2128](https://github.com/influxdata/chronograf/pull/2128): Fix persistence of "SELECT AS" statements in queries

### Features

1.  [#2083](https://github.com/influxdata/chronograf/pull/2083): Every dashboard can now have its own time range
1.  [#2045](https://github.com/influxdata/chronograf/pull/2045): Add CSV download option in dashboard cells
1.  [#2133](https://github.com/influxdata/chronograf/pull/2133): Implicitly prepend source urls with http://
1.  [#2127](https://github.com/influxdata/chronograf/pull/2127): Add support for graph zooming and point display on the millisecond-level
1.  [#2103](https://github.com/influxdata/chronograf/pull/2103): Add manual refresh button for Dashboard, Data Explorer, and Host Pages

### UI Improvements

1.  [#2111](https://github.com/influxdata/chronograf/pull/2111): Increase size of Cell Editor query tabs to reveal more of their query strings
1.  [#2120](https://github.com/influxdata/chronograf/pull/2120): Improve appearance of Admin Page tabs on smaller screens
1.  [#2119](https://github.com/influxdata/chronograf/pull/2119): Add cancel button to TICKscript editor
1.  [#2104](https://github.com/influxdata/chronograf/pull/2104): Redesign dashboard naming & renaming interaction
1.  [#2104](https://github.com/influxdata/chronograf/pull/2104): Redesign dashboard switching dropdown

## v1.3.9.0 [2017-10-06]

### Bug Fixes

1.  [#2004](https://github.com/influxdata/chronograf/pull/2004): Fix Data Explorer disappearing query templates in dropdown
1.  [#2006](https://github.com/influxdata/chronograf/pull/2006): Fix missing alert for duplicate db name
1.  [#2015](https://github.com/influxdata/chronograf/pull/2015): Chronograf shows real status for windows hosts when metrics are saved in non-default db - thank you, @ar7z1!
1.  [#2019](https://github.com/influxdata/chronograf/pull/2006): Fix false error warning for duplicate kapacitor name
1.  [#2018](https://github.com/influxdata/chronograf/pull/2018): Fix unresponsive display options and query builder in dashboards
1.  [#2004](https://github.com/influxdata/chronograf/pull/2004): Fix DE query templates dropdown disappearance
1.  [#2006](https://github.com/influxdata/chronograf/pull/2006): Fix no alert for duplicate db name
1.  [#2015](https://github.com/influxdata/chronograf/pull/2015): Chronograf shows real status for windows hosts when metrics are saved in non-default db - thank you, @ar7z1!
1.  [#2019](https://github.com/influxdata/chronograf/pull/2006): Fix false error warning for duplicate kapacitor name
1.  [#2018](https://github.com/influxdata/chronograf/pull/2018): Fix unresponsive display options and query builder in dashboards
1.  [#1996](https://github.com/influxdata/chronograf/pull/1996): Able to switch InfluxDB sources on a per graph basis

### Features

1.  [#1885](https://github.com/influxdata/chronograf/pull/1885): Add `fill` options to data explorer and dashboard queries
1.  [#1978](https://github.com/influxdata/chronograf/pull/1978): Support editing kapacitor TICKscript
1.  [#1721](https://github.com/influxdata/chronograf/pull/1721): Introduce the TICKscript editor UI
1.  [#1992](https://github.com/influxdata/chronograf/pull/1992): Add .csv download button to data explorer
1.  [#2082](https://github.com/influxdata/chronograf/pull/2082): Add Data Explorer InfluxQL query and location query synchronization, so queries can be shared via a a URL
1.  [#1996](https://github.com/influxdata/chronograf/pull/1996): Able to switch InfluxDB sources on a per graph basis
1.  [#2041](https://github.com/influxdata/chronograf/pull/2041): Add now() as an option in the Dashboard date picker

### UI Improvements

1.  [#2002](https://github.com/influxdata/chronograf/pull/2002): Require a second click when deleting a dashboard cell
1.  [#2002](https://github.com/influxdata/chronograf/pull/2002): Sort database list in Schema Explorer alphabetically
1.  [#2002](https://github.com/influxdata/chronograf/pull/2002): Improve usability of dashboard cell context menus
1.  [#2002](https://github.com/influxdata/chronograf/pull/2002): Move dashboard cell renaming UI into Cell Editor Overlay
1.  [#2040](https://github.com/influxdata/chronograf/pull/2040): Prevent the legend from overlapping graphs at the bottom of the screen
1.  [#2054](https://github.com/influxdata/chronograf/pull/2054): Add a "Plus" icon to every button with an Add or Create action for clarity and consistency
1.  [#2052](https://github.com/influxdata/chronograf/pull/2052): Make hovering over series smoother
1.  [#2071](https://github.com/influxdata/chronograf/pull/2071): Reduce the number of pixels per cell to one point per 3 pixels
1.  [#2072](https://github.com/influxdata/chronograf/pull/2072): Remove tabs from Data Explorer
1.  [#2057](https://github.com/influxdata/chronograf/pull/2057): Improve appearance of placeholder text in inputs
1.  [#2057](https://github.com/influxdata/chronograf/pull/2057): Add ability to use "Default" values in Source Connection form
1.  [#2069](https://github.com/influxdata/chronograf/pull/2069): Display name & port in SourceIndicator tooltip
1.  [#2078](https://github.com/influxdata/chronograf/pull/2078): Improve UX/UI of Kapacitor Rule Builder to be more intuitive
1.  [#2078](https://github.com/influxdata/chronograf/pull/2078): Rename "Measurements" to "Measurements & Tags" in Query Builder

## v1.3.8.1 [unreleased]

### Bug Fixes

### Features

### UI Improvements

## v1.3.8.0 [2017-09-07]

### Bug Fixes

1.  [#1886](https://github.com/influxdata/chronograf/pull/1886): Fix the limit of 100 alert rules on alert rules page
1.  [#1930](https://github.com/influxdata/chronograf/pull/1930): Fix graphs when y-values are constant
1.  [#1951](https://github.com/influxdata/chronograf/pull/1951): Fix crosshair not being removed when user leaves graph
1.  [#1943](https://github.com/influxdata/chronograf/pull/1943): Fix inability to add kapacitor from source page on fresh install
1.  [#1947](https://github.com/influxdata/chronograf/pull/1947): Fix DataExplorer crashing if a field property is not present in the queryConfig
1.  [#1957](https://github.com/influxdata/chronograf/pull/1957): Fix the max y value of stacked graphs preventing display of the upper bounds of the chart
1.  [#1969](https://github.com/influxdata/chronograf/pull/1969): Fix for delayed selection of template variables using URL query params
1.  [#1982](https://github.com/influxdata/chronograf/pull/1982): Fix return code on meta nodes when raft redirects to leader

### Features

1.  [#1928](https://github.com/influxdata/chronograf/pull/1928): Add prefix, suffix, scale, and other y-axis formatting for cells in dashboards
1.  [#1934](https://github.com/influxdata/chronograf/pull/1934): Update the group by time when zooming in graphs
1.  [#1945](https://github.com/influxdata/chronograf/pull/1945): Add the ability to link directly to presentation mode in dashboards with the `present` boolean query parameter in the URL
1.  [#1969](https://github.com/influxdata/chronograf/pull/1969): Add the ability to select a template variable via a URL parameter

### UI Improvements

1.  [#1933](https://github.com/influxdata/chronograf/pull/1933): Use line-stacked graph type for memory information - thank you, @Joxit!
1.  [#1940](https://github.com/influxdata/chronograf/pull/1940): Improve cell sizes in Admin Database tables
1.  [#1942](https://github.com/influxdata/chronograf/pull/1942): Polish appearance of optional alert parameters in Kapacitor rule builder
1.  [#1944](https://github.com/influxdata/chronograf/pull/1944): Add active state for Status page navbar icon
1.  [#1944](https://github.com/influxdata/chronograf/pull/1944): Improve UX of navigation to a sub-nav item in the navbar
1.  [#1971](https://github.com/influxdata/chronograf/pull/1971): Resolve confusing deadman trigger alert rule UI

## v1.3.7.0 [2017-08-23]

### Features

1.  [#1928](https://github.com/influxdata/chronograf/pull/1928): Add prefix, suffix, scale, and other y-axis formatting

### UI Improvements

## v1.3.7.0

### Bug Fixes

1.  [#1795](https://github.com/influxdata/chronograf/pull/1795): Fix uptime status on Windows hosts running Telegraf
1.  [#1715](https://github.com/influxdata/chronograf/pull/1715): Chronograf now renders on IE11.
1.  [#1870](https://github.com/influxdata/chronograf/pull/1870): Fix console error for placing prop on div
1.  [#1864](https://github.com/influxdata/chronograf/pull/1864): Fix Write Data form upload button and add `onDragExit` handler
1.  [#1891](https://github.com/influxdata/chronograf/pull/1891): Fix Kapacitor config for PagerDuty via the UI
1.  [#1872](https://github.com/influxdata/chronograf/pull/1872): Prevent stats in the legend from wrapping line

### Features

1.  [#1863](https://github.com/influxdata/chronograf/pull/1863): Improve 'new-sources' server flag example by adding 'type' key

### UI Improvements

1.  [#1862](https://github.com/influxdata/chronograf/pull/1862): Show "Add Graph" button on cells with no queries

## v1.3.6.1 [2017-08-14]

**Upgrade Note** This release (1.3.6.1) fixes a possibly data corruption issue with dashboard cells' graph types. If you upgraded to 1.3.6.0 and visited any dashboard, once you have then upgraded to this release (1.3.6.1) you will need to manually reset the graph type for every cell via the cell's caret --> Edit --> Display Options. If you upgraded directly to 1.3.6.1, you should not experience this issue.

## Bug Fixes

1.  [#1795](https://github.com/influxdata/chronograf/pull/1795): Fix uptime status on Windows hosts running Telegraf
1.  [#1715](https://github.com/influxdata/chronograf/pull/1715): Chronograf now renders on IE11.
1.  [#1870](https://github.com/influxdata/chronograf/pull/1870): Fix console error for placing prop on div
1.  [#1864](https://github.com/influxdata/chronograf/pull/1864): Fix Write Data form upload button and add `onDragExit` handler
1.  [#1866](https://github.com/influxdata/chronograf/pull/1866): Fix missing cell type (and consequently single-stat)
1.  [#1891](https://github.com/influxdata/chronograf/pull/1891): Fix Kapacitor config for PagerDuty via the UI
1.  [#1897](https://github.com/influxdata/chronograf/pull/1897): Fix regression from [#1864](https://github.com/influxdata/chronograf/pull/1864) and redesign drag & drop interaction
1.  [#1872](https://github.com/influxdata/chronograf/pull/1872): Prevent stats in the legend from wrapping line
1.  [#1899](https://github.com/influxdata/chronograf/pull/1899): Fix raw query editor in Data Explorer not using selected time
1.  [#1922](https://github.com/influxdata/chronograf/pull/1922): Fix Safari display issues in the Cell Editor display options
1.  [#1715](https://github.com/influxdata/chronograf/pull/1715): Chronograf now renders on IE11.
1.  [#1866](https://github.com/influxdata/chronograf/pull/1866): Fix missing cell type (and consequently single-stat)
1.  [#1866](https://github.com/influxdata/chronograf/pull/1866): Fix data corruption issue with dashboard graph types
    **Note**: If you upgraded to 1.3.6.0 and visited any dashboard, you will need to manually reset the graph type for every cell via the cell's caret -> Edit -> Display Options.
1.  [#1870](https://github.com/influxdata/chronograf/pull/1870): Fix console error for placing prop on div
1.  [#1845](https://github.com/influxdata/chronograf/pull/1845): Fix inaccessible scroll bar in Data Explorer table
1.  [#1866](https://github.com/influxdata/chronograf/pull/1866): Fix non-persistence of dashboard graph types
1.  [#1872](https://github.com/influxdata/chronograf/pull/1872): Prevent stats in the legend from wrapping line

### Features

1.  [#1863](https://github.com/influxdata/chronograf/pull/1863): Improve 'new-sources' server flag example by adding 'type' key
1.  [#1898](https://github.com/influxdata/chronograf/pull/1898): Add an input and validation to custom time range calendar dropdowns
1.  [#1904](https://github.com/influxdata/chronograf/pull/1904): Add support for selecting template variables with URL params
1.  [#1859](https://github.com/influxdata/chronograf/pull/1859): Add y-axis controls to the API for layouts

### UI Improvements

1.  [#1862](https://github.com/influxdata/chronograf/pull/1862): Show "Add Graph" button on cells with no queries

## v1.3.6.1 [2017-08-14]

**Upgrade Note** This release (1.3.6.1) fixes a possibly data corruption issue with dashboard cells' graph types. If you upgraded to 1.3.6.0 and visited any dashboard, once you have then upgraded to this release (1.3.6.1) you will need to manually reset the graph type for every cell via the cell's caret --> Edit --> Display Options. If you upgraded directly to 1.3.6.1, you should not experience this issue.

### Bug Fixes

1.  [#1845](https://github.com/influxdata/chronograf/pull/1845): Fix inaccessible scroll bar in Data Explorer table
1.  [#1866](https://github.com/influxdata/chronograf/pull/1866): Fix non-persistence of dashboard graph types

### Features

1.  [#1859](https://github.com/influxdata/chronograf/pull/1859): Add y-axis controls to the API for layouts

### UI Improvements

1.  [#1846](https://github.com/influxdata/chronograf/pull/1846): Increase screen real estate of Query Maker in the Cell Editor Overlay

## v1.3.6.0 [2017-08-08]

### Bug Fixes

1.  [#1798](https://github.com/influxdata/chronograf/pull/1798): Fix domain not updating in visualizations when changing time range manually
1.  [#1799](https://github.com/influxdata/chronograf/pull/1799): Prevent console error spam from Dygraph's synchronize method when a dashboard has only one graph
1.  [#1813](https://github.com/influxdata/chronograf/pull/1813): Guarantee UUID for each Alert Table key to prevent dropping items when keys overlap
1.  [#1795](https://github.com/influxdata/chronograf/pull/1795): Fix uptime status on Windows hosts running Telegraf
1.  [#1715](https://github.com/influxdata/chronograf/pull/1715): Chronograf now renders properly on IE11.

### Features

1.  [#1744](https://github.com/influxdata/chronograf/pull/1744): Add a few time range shortcuts to the custom time range menu
1.  [#1714](https://github.com/influxdata/chronograf/pull/1714): Add ability to edit a dashboard graph's y-axis bounds
1.  [#1714](https://github.com/influxdata/chronograf/pull/1714): Add ability to edit a dashboard graph's y-axis label
1.  [#1744](https://github.com/influxdata/chronograf/pull/1744): Add a few pre-set time range selections to the custom time range menu-- be sure to add a sensible GROUP BY
1.  [#1744](https://github.com/influxdata/chronograf/pull/1744): Add a few time range shortcuts to the custom time range menu

### UI Improvements

1.  [#1796](https://github.com/influxdata/chronograf/pull/1796): Add spinner write data modal to indicate data is being written
1.  [#1805](https://github.com/influxdata/chronograf/pull/1805): Fix bar graphs overlapping
1.  [#1805](https://github.com/influxdata/chronograf/pull/1805): Assign a series consistent coloring when it appears in multiple cells
1.  [#1800](https://github.com/influxdata/chronograf/pull/1800): Increase size of line protocol manual entry in Data Explorer's Write Data overlay
1.  [#1812](https://github.com/influxdata/chronograf/pull/1812): Improve error message when request for Status Page News Feed fails
1.  [#1858](https://github.com/influxdata/chronograf/pull/1858): Provide affirmative UI choice for 'auto' in DisplayOptions with new toggle-based component

## v1.3.5.0 [2017-07-27]

### Bug Fixes

1.  [#1708](https://github.com/influxdata/chronograf/pull/1708): Fix z-index issue in dashboard cell context menu
1.  [#1752](https://github.com/influxdata/chronograf/pull/1752): Clarify BoltPath server flag help text by making example the default path
1.  [#1703](https://github.com/influxdata/chronograf/pull/1703): Fix cell name cancel not reverting to original name
1.  [#1751](https://github.com/influxdata/chronograf/pull/1751): Fix typo that may have affected PagerDuty node creation in Kapacitor
1.  [#1756](https://github.com/influxdata/chronograf/pull/1756): Prevent 'auto' GROUP BY as option in Kapacitor rule builder when applying a function to a field
1.  [#1773](https://github.com/influxdata/chronograf/pull/1773): Prevent clipped buttons in Rule Builder, Data Explorer, and Configuration pages
1.  [#1776](https://github.com/influxdata/chronograf/pull/1776): Fix JWT for the write path
1.  [#1777](https://github.com/influxdata/chronograf/pull/1777): Disentangle client Kapacitor rule creation from Data Explorer query creation

### Features

1.  [#1717](https://github.com/influxdata/chronograf/pull/1717): View server generated TICKscripts
1.  [#1681](https://github.com/influxdata/chronograf/pull/1681): Add the ability to select Custom Time Ranges in the Hostpages, Data Explorer, and Dashboards
1.  [#1752](https://github.com/influxdata/chronograf/pull/1752): Clarify BoltPath server flag help text by making example the default path
1.  [#1738](https://github.com/influxdata/chronograf/pull/1738): Add shared secret JWT authorization to InfluxDB
1.  [#1724](https://github.com/influxdata/chronograf/pull/1724): Add Pushover alert support
1.  [#1762](https://github.com/influxdata/chronograf/pull/1762): Restore all supported Kapacitor services when creating rules, and add most optional message parameters
1.  [#1681](https://github.com/influxdata/chronograf/pull/1681): Add the ability to select Custom Time Ranges in the Hostpages, Data Explorer, and Dashboards.
1.  [#1717](https://github.com/influxdata/chronograf/pull/1717): View server generated TICKscripts

### UI Improvements

1.  [#1707](https://github.com/influxdata/chronograf/pull/1707): Polish alerts table in status page to wrap text less
1.  [#1770](https://github.com/influxdata/chronograf/pull/1770): Specify that version is for Chronograf on Configuration page
1.  [#1779](https://github.com/influxdata/chronograf/pull/1779): Move custom time range indicator on cells into corner when in presentation mode
1.  [#1779](https://github.com/influxdata/chronograf/pull/1779): Highlight legend "Snip" toggle when active

## v1.3.4.0 [2017-07-10]

### Bug Fixes

1.  [#1612](https://github.com/influxdata/chronograf/pull/1612): Disallow writing to \_internal in the Data Explorer
1.  [#1655](https://github.com/influxdata/chronograf/pull/1655): Add more than one color to Line+Stat graphs
1.  [#1688](https://github.com/influxdata/chronograf/pull/1688): Fix updating Retention Policies in single-node InfluxDB instances
1.  [#1689](https://github.com/influxdata/chronograf/pull/1689): Lock the width of Template Variable dropdown menus to the size of their longest option

### Features

1.  [#1645](https://github.com/influxdata/chronograf/pull/1645): Add Auth0 as a supported OAuth2 provider
1.  [#1660](https://github.com/influxdata/chronograf/pull/1660): Add ability to add custom links to User menu via server CLI or ENV vars
1.  [#1660](https://github.com/influxdata/chronograf/pull/1660): Allow users to configure custom links on startup that will appear under the User menu in the sidebar
1.  [#1674](https://github.com/influxdata/chronograf/pull/1674): Add support for Auth0 organizations
1.  [#1695](https://github.com/influxdata/chronograf/pull/1695): Allow users to configure InfluxDB and Kapacitor sources on startup

### UI Improvements

1.  [#1644](https://github.com/influxdata/chronograf/pull/1644): Redesign Alerts History table on Status Page to have sticky headers
1.  [#1581](https://github.com/influxdata/chronograf/pull/1581): Refresh Template Variable values on Dashboard page load
1.  [#1655](https://github.com/influxdata/chronograf/pull/1655): Display current version of Chronograf at the bottom of Configuration page
1.  [#1655](https://github.com/influxdata/chronograf/pull/1655): Redesign Dashboards table and sort them alphabetically
1.  [#1655](https://github.com/influxdata/chronograf/pull/1655): Bring design of navigation sidebar in line with Branding Documentation

## v1.3.3.3 [2017-06-21]

### Bug Fixes

1.  [1651](https://github.com/influxdata/chronograf/pull/1651): Add back in x and y axes and revert some style changes on Line + Single Stat graphs

## v1.3.3.2 [2017-06-21]

### Bug Fixes

## v1.3.3.3 [2017-06-21]

### Bug Fixes

1.  [1651](https://github.com/influxdata/chronograf/pull/1651): Add back in x and y axes and revert some style changes on Line + Single Stat graphs

## v1.3.3.2 [2017-06-21]

### Bug Fixes

1.  [1650](https://github.com/influxdata/chronograf/pull/1650): Fix broken cpu reporting on hosts page and normalize InfluxQL

## v1.3.3.1 [2017-06-21]

### Bug Fixes

1.  [#1641](https://github.com/influxdata/chronograf/pull/1641): Fix enable / disable being out of sync on Kapacitor Rules Page

### Features

1.  [#1647](https://github.com/influxdata/chronograf/pull/1647): Add file uploader to Data Explorer for write protocol

### UI Improvements

1.  [#1642](https://github.com/influxdata/chronograf/pull/1642): Do not prefix basepath to external link for news feed

## v1.3.3.0 [2017-06-19]

### Bug Fixes

1.  [#1512](https://github.com/influxdata/chronograf/pull/1512): Prevent legend from flowing over window bottom bound
1.  [#1600](https://github.com/influxdata/chronograf/pull/1600): Prevent Kapacitor configurations from having the same name
1.  [#1600](https://github.com/influxdata/chronograf/pull/1600): Limit Kapacitor configuration names to 33 characters to fix display bug
1.  [#1622](https://github.com/influxdata/chronograf/pull/1622): Use function selector grid in Kapacitor rule builder query maker instead of dropdown

### Features

1.  [#1512](https://github.com/influxdata/chronograf/pull/1512): Synchronize vertical crosshair at same time across all graphs in a dashboard
1.  [#1609](https://github.com/influxdata/chronograf/pull/1609): Add automatic GROUP BY (time) functionality to dashboards
1.  [#1608](https://github.com/influxdata/chronograf/pull/1608): Add a Status Page with Recent Alerts bar graph, Recent Alerts table, News Feed, and Getting Started widgets

### UI Improvements

1.  [#1512](https://github.com/influxdata/chronograf/pull/1512): When dashboard time range is changed, reset graphs that are zoomed in
1.  [#1599](https://github.com/influxdata/chronograf/pull/1599): Bar graph option added to dashboard
1.  [#1600](https://github.com/influxdata/chronograf/pull/1600): Redesign source management table to be more intuitive
1.  [#1600](https://github.com/influxdata/chronograf/pull/1600): Redesign Line + Single Stat cells to appear more like a sparkline, and improve legibility
1.  [#1639](https://github.com/influxdata/chronograf/pull/1639): Improve graph synchronization performance

## v1.3.2.1 [2017-06-06]

### Bug Fixes

1.  [#1594](https://github.com/influxdata/chronograf/pull/1594): Restore Line + Single Stat styles

## v1.3.2.0 [2017-06-05]

### Bug Fixes

1.  [#1530](https://github.com/influxdata/chronograf/pull/1530): Update the query config's field ordering to always match the input query
1.  [#1535](https://github.com/influxdata/chronograf/pull/1535): Allow users to add functions to existing Kapacitor rules
1.  [#1564](https://github.com/influxdata/chronograf/pull/1564): Fix logout menu item regression
1.  [#1562](https://github.com/influxdata/chronograf/pull/1562): Fix InfluxQL parsing with multiple tag values for a tag key
1.  [#1582](https://github.com/influxdata/chronograf/pull/1582): Fix load localStorage and warning UX on fresh Chronograf install
1.  [#1584](https://github.com/influxdata/chronograf/pull/1584): Show submenus when the alert notification is present

### Features

1.  [#1537](https://github.com/influxdata/chronograf/pull/1537): Add UI to the Data Explorer for [writing data to InfluxDB](https://docs.influxdata.com/chronograf/latest/guides/transition-web-admin-interface/#writing-data)

### UI Improvements

1.  [#1508](https://github.com/influxdata/chronograf/pull/1508): Make the enter and escape keys perform as expected when renaming dashboards
1.  [#1524](https://github.com/influxdata/chronograf/pull/1524): Improve copy on the Kapacitor configuration page
1.  [#1549](https://github.com/influxdata/chronograf/pull/1549): Reset graph zoom when the user selects a new time range
1.  [#1544](https://github.com/influxdata/chronograf/pull/1544): Upgrade to new version of Influx Theme, and remove excess stylesheets
1.  [#1567](https://github.com/influxdata/chronograf/pull/1567): Replace the user icon with a solid style
1.  [#1561](https://github.com/influxdata/chronograf/pull/1561): Disable query save in cell editor mode if the query does not have a database, measurement, and field
1.  [#1575](https://github.com/influxdata/chronograf/pull/1575): Improve UX of applying functions to fields in the query builder
1.  [#1560](https://github.com/influxdata/chronograf/pull/1560): Apply mean to fields by default

## v1.3.1.0 [2017-05-22]

### Release notes

In versions 1.3.1+, installing a new version of Chronograf automatically clears the localStorage settings.

### Bug Fixes

1.  [#1450](https://github.com/influxdata/chronograf/pull/1450): Fix infinite spinner when `/chronograf` is a [basepath](https://docs.influxdata.com/chronograf/v1.3/administration/configuration/#p-basepath)
1.  [#1472](https://github.com/influxdata/chronograf/pull/1472): Remove the query templates dropdown from dashboard cell editor mode
1.  [#1458](https://github.com/influxdata/chronograf/pull/1458): New versions of Chronograf automatically clear localStorage settings
1.  [#1464](https://github.com/influxdata/chronograf/pull/1464): Fix the backwards sort arrows in table column headers
1.  [#1464](https://github.com/influxdata/chronograf/pull/1464): Fix the loading spinner on graphs
1.  [#1485](https://github.com/influxdata/chronograf/pull/1485): Filter out any template variable values that are empty, whitespace, or duplicates
1.  [#1484](https://github.com/influxdata/chronograf/pull/1484): Allow user to select SingleStat as Visualization Type before adding any queries and continue to be able to click Add Query
1.  [#1349](https://github.com/influxdata/chronograf/pull/1349): Add query for windows uptime
1.  [#1484](https://github.com/influxdata/chronograf/pull/1484): Allow users to click the add query button after selecting singleStat as the [visualization type](https://docs.influxdata.com/chronograf/v1.3/troubleshooting/frequently-asked-questions/#what-visualization-types-does-chronograf-support)
1.  [#1349](https://github.com/influxdata/chronograf/pull/1349): Add a query for windows uptime - thank you, @brianbaker!

### Features

1.  [#1477](https://github.com/influxdata/chronograf/pull/1477): Add log [event handler](https://docs.influxdata.com/chronograf/v1.3/troubleshooting/frequently-asked-questions/#what-kapacitor-event-handlers-are-supported-in-chronograf) - thank you, @mpchadwick!
1.  [#1491](https://github.com/influxdata/chronograf/pull/1491): Update Go (golang) vendoring to dep and committed vendor directory
1.  [#1500](https://github.com/influxdata/chronograf/pull/1500): Add autocomplete functionality to [template variable](https://docs.influxdata.com/chronograf/v1.3/guides/dashboard-template-variables/) dropdowns

### UI Improvements

1.  [#1451](https://github.com/influxdata/chronograf/pull/1451): Refactor scrollbars to support non-webkit browsers
1.  [#1453](https://github.com/influxdata/chronograf/pull/1453): Increase the query builder's default height in cell editor mode and in the data explorer
1.  [#1453](https://github.com/influxdata/chronograf/pull/1453): Give QueryMaker a greater initial height than Visualization
1.  [#1475](https://github.com/influxdata/chronograf/pull/1475): Add ability to toggle visibility of the Template Control Bar
1.  [#1464](https://github.com/influxdata/chronograf/pull/1464): Make the [template variables](https://docs.influxdata.com/chronograf/v1.3/guides/dashboard-template-variables/) manager more space efficient
1.  [#1464](https://github.com/influxdata/chronograf/pull/1464): Add page spinners to pages that did not have them
1.  [#1464](https://github.com/influxdata/chronograf/pull/1464): Denote which source is connected in the sources table
1.  [#1464](https://github.com/influxdata/chronograf/pull/1464): Make the logout button consistent with design
1.  [#1478](https://github.com/influxdata/chronograf/pull/1478): Use milliseconds in the InfluxDB dashboard instead of nanoseconds
1.  [#1498](https://github.com/influxdata/chronograf/pull/1498): Notify users when local settings are cleared

## v1.3.0 [2017-05-09]

### Bug Fixes

1.  [#1364](https://github.com/influxdata/chronograf/pull/1364): Fix the link to home when using the `--basepath` option
1.  [#1370](https://github.com/influxdata/chronograf/pull/1370): Remove the notification to login on the login page
1.  [#1376](https://github.com/influxdata/chronograf/pull/1376): Support queries that perform math on functions
1.  [#1399](https://github.com/influxdata/chronograf/pull/1399): Prevent the creation of blank template variables
1.  [#1406](https://github.com/influxdata/chronograf/pull/1406): Ensure thresholds for Kapacitor Rule Alerts appear on page load
1.  [#1412](https://github.com/influxdata/chronograf/pull/1412): Update the Kapacitor configuration page when the configuration changes
1.  [#1407](https://github.com/influxdata/chronograf/pull/1407): Fix Authentication when using Chronograf with a set `basepath`
1.  [#1417](https://github.com/influxdata/chronograf/pull/1417): Support escaping from presentation mode in Safari
1.  [#1365](https://github.com/influxdata/chronograf/pull/1365): Show red indicator on Hosts Page for an offline host
1.  [#1379](https://github.com/influxdata/chronograf/pull/1379): Re-implement level colors on the alerts page
1.  [#1433](https://github.com/influxdata/chronograf/pull/1433): Fix router bug introduced by upgrading to react-router v3.0
1.  [#1435](https://github.com/influxdata/chronograf/pull/1435): Show legend on Line+Stat visualization type
1.  [#1436](https://github.com/influxdata/chronograf/pull/1436): Prevent queries with `:dashboardTime:` from breaking the query builder

### Features

1.  [#1382](https://github.com/influxdata/chronograf/pull/1382): Add line-protocol proxy for InfluxDB/InfluxEnterprise Cluster data sources
1.  [#1391](https://github.com/influxdata/chronograf/pull/1391): Add `:dashboardTime:` to support cell-specific time ranges on dashboards
1.  [#1201](https://github.com/influxdata/chronograf/pull/1201): Add support for enabling and disabling TICKscripts that were created outside Chronograf
1.  [#1401](https://github.com/influxdata/chronograf/pull/1401): Allow users to delete Kapacitor configurations

### UI Improvements

1.  [#1378](https://github.com/influxdata/chronograf/pull/1378): Save user-provided relative time ranges in cells
1.  [#1373](https://github.com/influxdata/chronograf/pull/1373): Improve how cell legends and options appear on dashboards
1.  [#1385](https://github.com/influxdata/chronograf/pull/1385): Combine the measurements and tags columns in the Data Explorer and implement a new design for applying functions to fields
1.  [#602](https://github.com/influxdata/chronograf/pull/602): Normalize the terminology in Chronograf
1.  [#1392](https://github.com/influxdata/chronograf/pull/1392): Make overlays full-screen
1.  [#1395](https://github.com/influxdata/chronograf/pull/1395):Change the default global time range to past 1 hour
1.  [#1439](https://github.com/influxdata/chronograf/pull/1439): Add Source Indicator icon to the Configuration and Admin pages

## v1.2.0-beta10 [2017-04-28]

### Bug Fixes

1.  [#1337](https://github.com/influxdata/chronograf/pull/1337): Add support for blank hostnames on the Host List page
1.  [#1340](https://github.com/influxdata/chronograf/pull/1340): Fix case where the Explorer and cell editor falsely assumed there was no active query
1.  [#1338](https://github.com/influxdata/chronograf/pull/1338): Require url and name when adding a new source
1.  [#1348](https://github.com/influxdata/chronograf/pull/1348): Fix broken `Add Kapacitor` link on the Alerts page - thank you, @nickysemenza

### Features

1.  [#1154](https://github.com/influxdata/chronograf/issues/1154): Add template variables to Chronograf's customized dashboards
1.  [#1351](https://github.com/influxdata/chronograf/pull/1351): Add a canned dashboard for [phpfpm](https://github.com/influxdata/telegraf/tree/master/plugins/inputs/phpfpm) - thank you, @nickysemenza

### UI Improvements

1.  [#1335](https://github.com/influxdata/chronograf/pull/1335): Improve UX for sanitized Kapacitor event handler settings
1.  [#1342](https://github.com/influxdata/chronograf/pull/1342): Fix DB Management's abrupt database sort; only sort databases after refresh/returning to page
1.  [#1344](https://github.com/influxdata/chronograf/pull/1344): Remove the empty, default Kubernetes dashboard
1.  [#1340](https://github.com/influxdata/chronograf/pull/1340): Automatically switch to table view the query is a meta query

## v1.2.0-beta9 [2017-04-21]

### Bug Fixes

1.  [#1257](https://github.com/influxdata/chronograf/issues/1257): Fix function selection in the query builder
1.  [#1244](https://github.com/influxdata/chronograf/pull/1244): Fix the environment variable name for Google client secret
1.  [#1269](https://github.com/influxdata/chronograf/issues/1269): Add more functionality to the explorer's query generation process
1.  [#1318](https://github.com/influxdata/chronograf/issues/1318): Fix JWT refresh for auth-durations of zero and less than five minutes
1.  [#1332](https://github.com/influxdata/chronograf/pull/1332): Remove table toggle from dashboard visualization
1.  [#1335](https://github.com/influxdata/chronograf/pull/1335): Improve UX for sanitized kapacitor settings

### Features

1.  [#1292](https://github.com/influxdata/chronograf/pull/1292): Introduce Template Variable Manager
1.  [#1232](https://github.com/influxdata/chronograf/pull/1232): Fuse the query builder and raw query editor
1.  [#1265](https://github.com/influxdata/chronograf/pull/1265): Refactor the router to use auth and force /login route when auth expires
1.  [#1286](https://github.com/influxdata/chronograf/pull/1286): Add refreshing JWTs for authentication
1.  [#1316](https://github.com/influxdata/chronograf/pull/1316): Add templates API scoped within a dashboard
1.  [#1311](https://github.com/influxdata/chronograf/pull/1311): Display currently selected values in TVControlBar
1.  [#1315](https://github.com/influxdata/chronograf/pull/1315): Send selected TV values to proxy
1.  [#1302](https://github.com/influxdata/chronograf/pull/1302): Add support for multiple Kapacitors per InfluxDB source

### UI Improvements

1.  [#1259](https://github.com/influxdata/chronograf/pull/1259): Add a default display for empty dashboard
1.  [#1258](https://github.com/influxdata/chronograf/pull/1258): Display Kapacitor alert endpoint options as radio button group
1.  [#1321](https://github.com/influxdata/chronograf/pull/1321): Add yellow color to UI, Query Editor warnings are now appropriately colored

## v1.2.0-beta8 [2017-04-07]

### Bug Fixes

1.  [#1104](https://github.com/influxdata/chronograf/pull/1104): Fix Windows hosts on the host list page
1.  [#1125](https://github.com/influxdata/chronograf/pull/1125): Show cell name when editing dashboard cells
1.  [#1134](https://github.com/influxdata/chronograf/pull/1134): Fix Enterprise Kapacitor authentication
1.  [#1142](https://github.com/influxdata/chronograf/pull/1142): Fix Telegram Kapacitor configuration to display the correct disableNotification setting
1.  [#1124](https://github.com/influxdata/chronograf/pull/1124): Fix broken graph spinner in the explorer and when editing dashboard cells
1.  [#1124](https://github.com/influxdata/chronograf/pull/1124): Fix obscured legends in dashboards
1.  [#1149](https://github.com/influxdata/chronograf/pull/1149): Exit presentation mode on dashboards when using the browser back button
1.  [#1152](https://github.com/influxdata/chronograf/pull/1152): Widen single column results in the explorer
1.  [#1164](https://github.com/influxdata/chronograf/pull/1164): Restore ability to save raw queries to a dashboard cell
1.  [#1115](https://github.com/influxdata/chronograf/pull/1115): Fix `--basepath` issue where content would fail to render under certain circumstances
1.  [#1173](https://github.com/influxdata/chronograf/pull/1173): Actually save emails in Kapacitor alerts
1.  [#1178](https://github.com/influxdata/chronograf/pull/1178): Ensure Safari renders the explorer and CellEditorOverlay correctly
1.  [#1182](https://github.com/influxdata/chronograf/pull/1182): Fix empty tags for non-default retention policies
1.  [#1179](https://github.com/influxdata/chronograf/pull/1179): Render databases without retention policies on the admin page
1.  [#1128](https://github.com/influxdata/chronograf/pull/1128): Fix dashboard cell repositioning 👻
1.  [#1189](https://github.com/influxdata/chronograf/pull/1189): Improve dashboard cell renaming UX
1.  [#1202](https://github.com/influxdata/chronograf/pull/1202): Fix server returning unquoted InfluxQL keyword identifiers (e.g. `mean(count)`)
1.  [#1203](https://github.com/influxdata/chronograf/pull/1203): Fix redirect with authentication in Chronograf for InfluxEnterprise
1.  [#1095](https://github.com/influxdata/chronograf/pull/1095): Restore the logout button
1.  [#1209](https://github.com/influxdata/chronograf/pull/1209): Ask for the HipChat subdomain instead of the entire HipChat URL in the HipChat Kapacitor configuration
1.  [#1223](https://github.com/influxdata/chronograf/pull/1223): Use vhost as Chronograf's proxy to Kapacitor
1.  [#1205](https://github.com/influxdata/chronograf/pull/1205): Allow initial source to be an InfluxEnterprise source

### Features

1.  [#1112](https://github.com/influxdata/chronograf/pull/1112): Add ability to delete a dashboard
1.  [#1120](https://github.com/influxdata/chronograf/pull/1120): Allow admins to update user passwords
1.  [#1129](https://github.com/influxdata/chronograf/pull/1129): Allow InfluxDB and Kapacitor configuration via environment vars or CLI options
1.  [#1130](https://github.com/influxdata/chronograf/pull/1130): Add loading spinner to the alert history page
1.  [#1168](https://github.com/influxdata/chronograf/pull/1168): Expand support for `--basepath` on some load balancers
1.  [#1204](https://github.com/influxdata/chronograf/pull/1204): Add Slack channel per Kapacitor alert rule configuration
1.  [#1119](https://github.com/influxdata/chronograf/pull/1119): Add new auth duration CLI option; add client heartbeat
1.  [#1207](https://github.com/influxdata/chronograf/pull/1207): Add support for custom OAuth2 providers
1.  [#1212](https://github.com/influxdata/chronograf/pull/1212): Add meta query templates and loading animation to the RawQueryEditor
1.  [#1221](https://github.com/influxdata/chronograf/pull/1221): Remove the default query from empty cells on dashboards
1.  [#1101](https://github.com/influxdata/chronograf/pull/1101): Compress InfluxQL responses with gzip

### UI Improvements

1.  [#1132](https://github.com/influxdata/chronograf/pull/1132): Show blue strip next to active tab on the sidebar
1.  [#1135](https://github.com/influxdata/chronograf/pull/1135): Clarify Kapacitor alert configuration for Telegram
1.  [#1137](https://github.com/influxdata/chronograf/pull/1137): Clarify Kapacitor alert configuration for HipChat
1.  [#1136](https://github.com/influxdata/chronograf/pull/1136): Remove series highlighting in line graphs
1.  [#1124](https://github.com/influxdata/chronograf/pull/1124): Polish UI:
    * Polish dashboard cell drag interaction
    * Use Hover-To-Reveal UI pattern in all tables
    * Clarify source Indicator & Graph Tips
    * Improve DB Management page UI
1.  [#1187](https://github.com/influxdata/chronograf/pull/1187): Replace kill query confirmation modal with confirm buttons
1.  [#1185](https://github.com/influxdata/chronograf/pull/1185): Alphabetically sort databases and retention policies on the admin page
1.  [#1199](https://github.com/influxdata/chronograf/pull/1199): Move rename cell functionality to cell dropdown menu
1.  [#1211](https://github.com/influxdata/chronograf/pull/1211): Reverse the positioning of the graph visualization and the query builder on the Data Explorer page
1.  [#1222](https://github.com/influxdata/chronograf/pull/1222): Isolate cell repositioning to just those affected by adding a new cell

## v1.2.0-beta7 [2017-03-28]

### Bug Fixes

1.  [#1008](https://github.com/influxdata/chronograf/issues/1008): Fix unexpected redirection to create sources page when deleting a source
1.  [#1067](https://github.com/influxdata/chronograf/issues/1067): Fix issue creating retention policies
1.  [#1068](https://github.com/influxdata/chronograf/issues/1068): Fix issue deleting databases
1.  [#1078](https://github.com/influxdata/chronograf/issues/1078): Fix cell resizing in dashboards
1.  [#1070](https://github.com/influxdata/chronograf/issues/1070): Save GROUP BY tag(s) clauses on dashboards
1.  [#1086](https://github.com/influxdata/chronograf/issues/1086): Fix validation for deleting databases

### Features

### UI Improvements

1.  [#1092](https://github.com/influxdata/chronograf/pull/1092): Persist and render Dashboard Cell groupby queries

## v1.2.0-beta6 [2017-03-24]

### Bug Fixes

1.  [#1065](https://github.com/influxdata/chronograf/pull/1065): Add functionality to the `save` and `cancel` buttons on editable dashboards
2.  [#1069](https://github.com/influxdata/chronograf/pull/1069): Make graphs on pre-created dashboards un-editable
3.  [#1085](https://github.com/influxdata/chronograf/pull/1085): Make graphs resizable again
4.  [#1087](https://github.com/influxdata/chronograf/pull/1087): Hosts page now displays proper loading, host count, and error messages.

### Features

1.  [#1056](https://github.com/influxdata/chronograf/pull/1056): Add ability to add a dashboard cell
2.  [#1020](https://github.com/influxdata/chronograf/pull/1020): Allow users to edit cell names on dashboards
3.  [#1015](https://github.com/influxdata/chronograf/pull/1015): Add ability to edit a dashboard cell
4.  [#832](https://github.com/influxdata/chronograf/issues/832): Add a database and retention policy management page
5.  [#1035](https://github.com/influxdata/chronograf/pull/1035): Add ability to move and edit queries between raw InfluxQL mode and Query Builder mode

### UI Improvements

## v1.2.0-beta5 [2017-03-10]

### Bug Fixes

1.  [#936](https://github.com/influxdata/chronograf/pull/936): Fix leaking sockets for InfluxQL queries
2.  [#967](https://github.com/influxdata/chronograf/pull/967): Fix flash of empty graph on auto-refresh when no results were previously returned from a query
3.  [#968](https://github.com/influxdata/chronograf/issue/968): Fix wrong database used in dashboards

### Features

1.  [#993](https://github.com/influxdata/chronograf/pull/993): Add Admin page for managing users, roles, and permissions for [OSS InfluxDB](https://github.com/influxdata/influxdb) and InfluxData's [Enterprise](https://docs.influxdata.com/enterprise/v1.2/) product
2.  [#993](https://github.com/influxdata/chronograf/pull/993): Add Query Management features including the ability to view active queries and stop queries

### UI Improvements

1.  [#989](https://github.com/influxdata/chronograf/pull/989) Add a canned dashboard for mesos
2.  [#993](https://github.com/influxdata/chronograf/pull/993): Improve the multi-select dropdown
3.  [#993](https://github.com/influxdata/chronograf/pull/993): Provide better error information to users

## v1.2.0-beta4 [2017-02-24]

### Bug Fixes

1.  [#882](https://github.com/influxdata/chronograf/pull/882): Fix y-axis graph padding
2.  [#907](https://github.com/influxdata/chronograf/pull/907): Fix react-router warning
3.  [#926](https://github.com/influxdata/chronograf/pull/926): Fix Kapacitor RuleGraph display

### Features

1.  [#873](https://github.com/influxdata/chronograf/pull/873): Add [TLS](https://github.com/influxdata/chronograf/blob/master/docs/tls.md) support
2.  [#885](https://github.com/influxdata/chronograf/issues/885): Add presentation mode to the dashboard page
3.  [#891](https://github.com/influxdata/chronograf/issues/891): Make dashboard visualizations draggable
4.  [#892](https://github.com/influxdata/chronograf/issues/891): Make dashboard visualizations resizable
5.  [#893](https://github.com/influxdata/chronograf/issues/893): Persist dashboard visualization position
6.  [#922](https://github.com/influxdata/chronograf/issues/922): Additional OAuth2 support for [Heroku](https://github.com/influxdata/chronograf/blob/master/docs/auth.md#heroku) and [Google](https://github.com/influxdata/chronograf/blob/master/docs/auth.md#google)
7.  [#781](https://github.com/influxdata/chronograf/issues/781): Add global auto-refresh dropdown to all graph dashboards

### UI Improvements

1.  [#905](https://github.com/influxdata/chronograf/pull/905): Make scroll bar thumb element bigger
2.  [#917](https://github.com/influxdata/chronograf/pull/917): Simplify the sidebar
3.  [#920](https://github.com/influxdata/chronograf/pull/920): Display stacked and step plot graph types
4.  [#851](https://github.com/influxdata/chronograf/pull/851): Add configuration for [InfluxEnterprise](https://portal.influxdata.com/) meta nodes
5.  [#916](https://github.com/influxdata/chronograf/pull/916): Dynamically scale font size based on resolution

## v1.2.0-beta3 [2017-02-15]

### Bug Fixes

1.  [#879](https://github.com/influxdata/chronograf/pull/879): Fix several Kapacitor configuration page state bugs: [#875](https://github.com/influxdata/chronograf/issues/875), [#876](https://github.com/influxdata/chronograf/issues/876), [#878](https://github.com/influxdata/chronograf/issues/878)
2.  [#872](https://github.com/influxdata/chronograf/pull/872): Fix incorrect data source response

### Features

1.  [#896](https://github.com/influxdata/chronograf/pull/896) Add more docker stats

## v1.2.0-beta2 [2017-02-10]

### Bug Fixes

1.  [#865](https://github.com/influxdata/chronograf/issues/865): Support for String fields compare Kapacitor rules in Chronograf UI

### Features

1.  [#838](https://github.com/influxdata/chronograf/issues/838): Add [detail node](https://docs.influxdata.com/kapacitor/latest/nodes/alert_node/#details) to Kapacitor alerts
2.  [#847](https://github.com/influxdata/chronograf/issues/847): Enable and disable Kapacitor alerts from the alert manager page
3.  [#853](https://github.com/influxdata/chronograf/issues/853): Update builds to use yarn over npm install
4.  [#860](https://github.com/influxdata/chronograf/issues/860): Add gzip encoding and caching of static assets to server
5.  [#864](https://github.com/influxdata/chronograf/issues/864): Add support to Kapacitor rule alert configuration for:
    * HTTP
    * TCP
    * Exec
    * SMTP
    * Alerta

### UI Improvements

1.  [#822](https://github.com/influxdata/chronograf/issues/822): Simplify and improve the layout of the Data Explorer
    * The Data Explorer's intention and purpose has always been the ad hoc and ephemeral exploration of your schema and data.
      The concept of `Exploration` sessions and `Panels` betrayed this initial intention. The DE turned into a "poor man's"
      dashboarding tool. In turn, this introduced complexity in the code and the UI. In the future if I want to save, manipulate,
      and view multiple visualizations this will be done more efficiently and effectively in our dashboarding solution.

## v1.2.0-beta1 [2017-01-27]

### Bug Fixes

1.  [#788](https://github.com/influxdata/chronograf/pull/788): Fix missing fields in data explorer when using non-default retention policy
2.  [#774](https://github.com/influxdata/chronograf/issues/774): Fix gaps in layouts for hosts

### Features

1.  [#779](https://github.com/influxdata/chronograf/issues/779): Add layout for telegraf's diskio system plugin
2.  [#810](https://github.com/influxdata/chronograf/issues/810): Add layout for telegraf's net system plugin
3.  [#811](https://github.com/influxdata/chronograf/issues/811): Add layout for telegraf's procstat plugin
4.  [#737](https://github.com/influxdata/chronograf/issues/737): Add GUI for OpsGenie kapacitor alert service
5.  [#814](https://github.com/influxdata/chronograf/issues/814): Allows Chronograf to be mounted under any arbitrary URL path using the `--basepath` flag.

## v1.1.0-beta6 [2017-01-13]

### Bug Fixes

1.  [#748](https://github.com/influxdata/chronograf/pull/748): Fix missing kapacitors on source index page
2.  [#755](https://github.com/influxdata/chronograf/pull/755): Fix kapacitor basic auth proxying
3.  [#704](https://github.com/influxdata/chronograf/issues/704): Fix RPM and DEB install script and systemd unit file

### Features

1.  [#660](https://github.com/influxdata/chronograf/issues/660): Add option to accept any certificate from InfluxDB
2.  [#733](https://github.com/influxdata/chronograf/pull/733): Add optional Github organization membership checks to authentication
3.  [#564](https://github.com/influxdata/chronograf/issues/564): Add RabbitMQ pre-canned layout
4.  [#706](https://github.com/influxdata/chronograf/issues/706): Alerts on threshold where value is inside of range
5.  [#707](https://github.com/influxdata/chronograf/issues/707): Alerts on threshold where value is outside of range
6.  [#772](https://github.com/influxdata/chronograf/pull/772): Add X-Chronograf-Version header to all requests

### UI Improvements

1.  [#766](https://github.com/influxdata/chronograf/pull/766): Add click-to-insert functionality to rule message templates

## v1.1.0-beta5 [2017-01-05]

### Bug Fixes

1.  [#693](https://github.com/influxdata/chronograf/issues/693): Fix corrupted MongoDB pre-canned layout
2.  [#714](https://github.com/influxdata/chronograf/issues/714): Relative rules check data in the wrong direction
3.  [#718](https://github.com/influxdata/chronograf/issues/718): Fix bug that stopped apps from displaying

## v1.1.0-beta4 [2016-12-30]

### Features

1.  [#691](https://github.com/influxdata/chronograf/issues/691): Add server-side dashboard API
2.  [#709](https://github.com/influxdata/chronograf/pull/709): Add kapacitor range alerting to API
3.  [#672](https://github.com/influxdata/chronograf/pull/672): Added visual indicator for down hosts
4.  [#612](https://github.com/influxdata/chronograf/issues/612): Add dashboard menu

### Bug Fixes

1.  [679](https://github.com/influxdata/chronograf/issues/679): Fix version display

## v1.1.0-beta3 [2016-12-16]

### Features

1.  [#610](https://github.com/influxdata/chronograf/issues/610): Add ability to edit raw text queries in the Data Explorer

### UI Improvements

1.  [#688](https://github.com/influxdata/chronograf/issues/688): Add ability to visually distinguish queries in the Data Explorer
1.  [#618](https://github.com/influxdata/chronograf/issues/618): Add measurement name and field key to the query tab in the Data Explorer
1.  [#698](https://github.com/influxdata/chronograf/issues/698): Add color differentiation for Kapacitor alert levels
1.  [#698](https://github.com/influxdata/chronograf/issues/698): Clarify an empty Kapacitor configuration on the InfluxDB Sources page
1.  [#676](https://github.com/influxdata/chronograf/issues/676): Streamline the function selector in the Data Explorer

### Bug Fixes

1.  [#652](https://github.com/influxdata/chronograf/issues/652),[#670](https://github.com/influxdata/chronograf/issues/670): Allow text selecting in text box inputs
2.  [#679](https://github.com/influxdata/chronograf/issues/679): Add version information to the nightly builds
3.  [#675](https://github.com/influxdata/chronograf/issues/675): Fix user flow for Kapacitor connect

## v1.1.0-beta2 [2016-12-09]

### Features

1.  [#624](https://github.com/influxdata/chronograf/issues/624): Add time range selection to kapacitor alert rules
1.  Update Go to 1.7.4

### Bug Fixes

1.  [#664](https://github.com/influxdata/chronograf/issues/664): Fix Content-Type of single-page app to always be text/html
1.  [#671](https://github.com/influxdata/chronograf/issues/671): Fix multiple influxdb source freezing page

## v1.1.0-beta1 [2016-12-06]

### Layouts

1.  [#575](https://github.com/influxdata/chronograf/issues/556): Varnish Layout
2.  [#535](https://github.com/influxdata/chronograf/issues/535): Elasticsearch Layout

### Features

1.  [#565](https://github.com/influxdata/chronograf/issues/565) [#246](https://github.com/influxdata/chronograf/issues/246) [#234](https://github.com/influxdata/chronograf/issues/234) [#311](https://github.com/influxdata/chronograf/issues/311) Github Oauth login
2.  [#487](https://github.com/influxdata/chronograf/issues/487): Warn users if they are using a kapacitor instance that is configured to use an influxdb instance that does not match the current source
3.  [#597](https://github.com/influxdata/chronograf/issues/597): Filter host by series tags
4.  [#568](https://github.com/influxdata/chronograf/issues/568): [#569](https://github.com/influxdata/chronograf/issues/569): Add support for multiple y-axis, labels, and ranges
5.  [#605](https://github.com/influxdata/chronograf/issues/605): Singlestat visualization type in host view
6.  [#607](https://github.com/influxdata/chronograf/issues/607): Singlestat and line graph visualization type in host view

### Bug Fixes

1.  [#536](https://github.com/influxdata/chronograf/issues/536) Redirect the user to the kapacitor config screen if they are attempting to view or edit alerts without a configured kapacitor
2.  [#539](https://github.com/influxdata/chronograf/issues/539) Zoom works only on the first graph of a layout
3.  [#494](https://github.com/influxdata/chronograf/issues/494) Layouts should only be displayed when the measurement is present
4.  [#588](https://github.com/influxdata/chronograf/issues/588) Unable to connect to source
5.  [#586](https://github.com/influxdata/chronograf/issues/586) Allow telegraf database in non-default locations
6.  [#542](https://github.com/influxdata/chronograf/issues/542) Graphs in layouts do not show up in the order of the layout definition
7.  [#574](https://github.com/influxdata/chronograf/issues/574): Fix broken graphs on Postgres Layouts by adding aggregates
8.  [#644](https://github.com/influxdata/chronograf/pull/644): Fix bug that stopped apps from displaying
9.  [#510](https://github.com/influxdata/chronograf/issues/510): Fix connect button

## v1.1-alpha [2016-11-14]

### Release Notes

This is the initial alpha release of Chronograf 1.1.<|MERGE_RESOLUTION|>--- conflicted
+++ resolved
@@ -14,12 +14,9 @@
 ### Bug Fixes
 
 1.  [#3252](https://github.com/influxdata/chronograf/pull/3252): Allows users to select tickscript editor with mouse
-<<<<<<< HEAD
-1.  [#3284](https://github.com/influxdata/chronograf/pull/3284): Fix logout when using basepath & simplify basepath usage (deprecates `PREFIX_ROUTES`)
-=======
 1.  [#3279](https://github.com/influxdata/chronograf/pull/3279): Change color when value is equal to or greater than threshold value
 1.  [#3281](https://github.com/influxdata/chronograf/pull/3281): Fix base path for kapacitor logs
->>>>>>> 15c152a8
+1.  [#3284](https://github.com/influxdata/chronograf/pull/3284): Fix logout when using basepath & simplify basepath usage (deprecates `PREFIX_ROUTES`)
 
 ## v1.4.4.1 [2018-04-16]
 
