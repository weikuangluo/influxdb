import React, {Component, PropTypes} from 'react'

import uuid from 'node-uuid'

import Authorized, {SUPERADMIN_ROLE} from 'src/auth/Authorized'

import UsersTableHeader from 'src/admin/components/chronograf/UsersTableHeader'
import UsersTableRowNew from 'src/admin/components/chronograf/UsersTableRowNew'
import UsersTableRow from 'src/admin/components/chronograf/UsersTableRow'

import {USERS_TABLE} from 'src/admin/constants/chronografTableSizing'

class UsersTable extends Component {
  constructor(props) {
    super(props)

    this.state = {
      isCreatingUser: false,
    }
  }

  handleChangeUserRole = (user, currentRole) => newRole => {
    this.props.onUpdateUserRole(user, currentRole, newRole)
  }

  handleChangeSuperAdmin = user => newStatus => {
    this.props.onUpdateUserSuperAdmin(user, newStatus)
  }

  handleDeleteUser = user => {
    this.props.onDeleteUser(user)
  }

  handleClickCreateUser = () => {
    this.setState({isCreatingUser: true})
  }

  handleBlurCreateUserRow = () => {
    this.setState({isCreatingUser: false})
  }

  render() {
<<<<<<< HEAD
    const {me, organization, users, onCreateUser} = this.props
=======
    const {organization, users, onCreateUser, meID} = this.props
>>>>>>> adce9f15

    const {isCreatingUser} = this.state
    const {
      colRole,
      colSuperAdmin,
      colProvider,
      colScheme,
      colActions,
    } = USERS_TABLE

    return (
      <div className="panel panel-default">
        <UsersTableHeader
          numUsers={users.length}
          onClickCreateUser={this.handleClickCreateUser}
          isCreatingUser={isCreatingUser}
          organization={organization}
        />
        <div className="panel-body">
          <table className="table table-highlight v-center chronograf-admin-table">
            <thead>
              <tr>
                <th>Username</th>
                <th style={{width: colRole}} className="align-with-col-text">
                  Role
                </th>
                <Authorized requiredRole={SUPERADMIN_ROLE}>
                  <th style={{width: colSuperAdmin}} className="text-center">
                    SuperAdmin
                  </th>
                </Authorized>
                <th style={{width: colProvider}}>Provider</th>
                <th style={{width: colScheme}}>Scheme</th>
                <th className="text-right" style={{width: colActions}} />
              </tr>
            </thead>
            <tbody>
              {isCreatingUser
                ? <UsersTableRowNew
                    organization={organization}
                    onBlur={this.handleBlurCreateUserRow}
                    onCreateUser={onCreateUser}
                  />
                : null}
              {users.length || !isCreatingUser
                ? users.map(user =>
                    <UsersTableRow
                      me={me}
                      user={user}
                      key={uuid.v4()}
                      organization={organization}
                      onChangeUserRole={this.handleChangeUserRole}
                      onChangeSuperAdmin={this.handleChangeSuperAdmin}
                      onDelete={this.handleDeleteUser}
                      meID={meID}
                    />
                  )
                : <tr className="table-empty-state">
                    <Authorized
                      requiredRole={SUPERADMIN_ROLE}
                      replaceWithIfNotAuthorized={
                        <th colSpan="5">
                          <p>No Users to display</p>
                        </th>
                      }
                    >
                      <th colSpan="6">
                        <p>No Users to display</p>
                      </th>
                    </Authorized>
                  </tr>}
            </tbody>
          </table>
        </div>
      </div>
    )
  }
}

const {arrayOf, func, shape, string} = PropTypes

UsersTable.propTypes = {
  users: arrayOf(shape()),
  me: shape({
    name: string.isRequired,
    id: string.isRequired,
  }).isRequired,
  organization: shape({
    name: string.isRequired,
    id: string.isRequired,
  }),
  onCreateUser: func.isRequired,
  onUpdateUserRole: func.isRequired,
  onUpdateUserSuperAdmin: func.isRequired,
  onDeleteUser: func.isRequired,
  meID: string.isRequired,
}
export default UsersTable<|MERGE_RESOLUTION|>--- conflicted
+++ resolved
@@ -40,11 +40,7 @@
   }
 
   render() {
-<<<<<<< HEAD
-    const {me, organization, users, onCreateUser} = this.props
-=======
     const {organization, users, onCreateUser, meID} = this.props
->>>>>>> adce9f15
 
     const {isCreatingUser} = this.state
     const {
@@ -92,7 +88,6 @@
               {users.length || !isCreatingUser
                 ? users.map(user =>
                     <UsersTableRow
-                      me={me}
                       user={user}
                       key={uuid.v4()}
                       organization={organization}
@@ -128,10 +123,6 @@
 
 UsersTable.propTypes = {
   users: arrayOf(shape()),
-  me: shape({
-    name: string.isRequired,
-    id: string.isRequired,
-  }).isRequired,
   organization: shape({
     name: string.isRequired,
     id: string.isRequired,
